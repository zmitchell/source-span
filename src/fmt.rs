--- conflicted
+++ resolved
@@ -341,7 +341,7 @@
         }
     }
 
-<<<<<<< HEAD
+	#[allow(clippy::trivially_copy_pass_by_ref)]
     fn is_inline_span_line(&self) -> bool {
         match self {
             Char::SpanUnderline(_, _) => true,
@@ -349,9 +349,7 @@
         }
     }
 
-=======
-    #[allow(clippy::trivially_copy_pass_by_ref)]
->>>>>>> e4b87c3d
+	#[allow(clippy::trivially_copy_pass_by_ref)]
     fn is_span_column(&self) -> bool {
         if let Self::SpanColumn(_, _) = self {
             true
